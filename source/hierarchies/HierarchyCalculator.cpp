--- conflicted
+++ resolved
@@ -270,7 +270,7 @@
    // compare the exact higgs mass at 2-loop level with the expanded expressions to find a suitable hierarchy
    for (int hierarchy = Hierarchies::FIRST; hierarchy < Hierarchies::NUMBER_OF_HIERARCHIES; hierarchy++) {
       // first, check if the hierarchy is suitable to the mass spectrum
-      ho.setSuitableHierarchy(-1*hierarchy);
+      ho.setSuitableHierarchy(hierarchy);
       
       if(isHierarchySuitable(ho)){
 	 // calculate the exact 1-loop result (only alpha_t/b)
@@ -1278,15 +1278,11 @@
    }
 }
 
-<<<<<<< HEAD
-/**                                                                                                                                      
- *        Fills in delta_lambda @ 3L to the given HierarchyObject                                                                        
- *        @param ho a HierrachyObject                                                                                                    
- */
-void himalaya::HierarchyCalculator::calcDeltaLambda3L(himalaya::HierarchyObject& ho){
-=======
+/**
+ *        Fills in delta_lambda @ 3L to the given HierarchyObject
+ *        @param ho a HierrachyObject
+ */
 void himalaya::HierarchyCalculator::calcDeltaLambda3L(himalaya::HierarchyObject& ho, bool omitXtOrders){
->>>>>>> 2d01ac0b
    // set Xt order truncation for EFT contribution to be consistent with H3m
    int xtOrder = 4;
    const int suitableHierarchy = ho.getSuitableHierarchy();
